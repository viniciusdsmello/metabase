--- conflicted
+++ resolved
@@ -10,14 +10,9 @@
             "test" ["with-profile" "+expectations" "expectations"]
             "generate-sample-dataset" ["with-profile" "+generate-sample-dataset" "run"]
             "profile" ["with-profile" "+profile" "run" "profile"]
-<<<<<<< HEAD
             "h2" ["with-profile" "+h2-shell" "run" "-url" "jdbc:h2:./metabase.db" "-user" "" "-password" "" "-driver" "org.h2.Driver"]
             "generate-automagic-dashboards-pot" ["with-profile" "+generate-automagic-dashboards-pot" "run"]}
-  :dependencies [[org.clojure/clojure "1.8.0"]
-=======
-            "h2" ["with-profile" "+h2-shell" "run" "-url" "jdbc:h2:./metabase.db" "-user" "" "-password" "" "-driver" "org.h2.Driver"]}
   :dependencies [[org.clojure/clojure "1.9.0"]
->>>>>>> 07081bc4
                  [org.clojure/core.async "0.3.442"]
                  [org.clojure/core.match "0.3.0-alpha4"]              ; optimized pattern matching library for Clojure
                  [org.clojure/core.memoize "0.5.9"]                   ; needed by core.match; has useful FIFO, LRU, etc. caching mechanisms
@@ -183,9 +178,5 @@
              :profile {:jvm-opts ["-XX:+CITime"                       ; print time spent in JIT compiler
                                   "-XX:+PrintGC"]}                    ; print a message when garbage collection takes place
              ;; get the H2 shell with 'lein h2'
-<<<<<<< HEAD
              :h2-shell {:main org.h2.tools.Shell}
-             :generate-automagic-dashboards-pot {:main metabase.automagic-dashboards.rules}})
-=======
-             :h2-shell {:main org.h2.tools.Shell}})
->>>>>>> 07081bc4
+             :generate-automagic-dashboards-pot {:main metabase.automagic-dashboards.rules}})