--- conflicted
+++ resolved
@@ -223,12 +223,7 @@
 
 (defmethod create-table-sql :sql/test-extensions
   [driver {:keys [database-name], :as _dbdef} {:keys [table-name field-definitions table-comment]}]
-<<<<<<< HEAD
   (let [pk-field-name (format-and-quote-field-name driver (pk-field-name driver))]
-=======
-  (let [quot          #(sql.u/quote-name driver :field (ddl.i/format-name driver %))
-        pk-field-name (quot (pk-field-name driver))]
->>>>>>> 4a75b1f9
     (format "CREATE TABLE %s (%s %s, %s, PRIMARY KEY (%s)) %s;"
             (qualify-and-quote driver database-name table-name)
             pk-field-name (pk-sql-type driver)
