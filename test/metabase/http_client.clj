--- conflicted
+++ resolved
@@ -194,14 +194,9 @@
                       (try
                         (request-fn url request-map)
                         (catch clojure.lang.ExceptionInfo e
-<<<<<<< HEAD
-                          (log/debug method-name url)
+                          (log/debug e method-name url)
                           (or (:object (ex-data e))
                               (ex-data e)))
-=======
-                          (log/debug e method-name url)
-                          (ex-data e))
->>>>>>> 99da074b
                         (catch Exception e
                           (throw (ex-info (.getMessage e)
                                           {:method  method-name
