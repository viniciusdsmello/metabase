--- conflicted
+++ resolved
@@ -321,31 +321,10 @@
             optionsStyle={!parameter ? { maxHeight: "none" } : {}}
             // end forwarded props
             options={options}
-<<<<<<< HEAD
-            valueKey={0}
+            valueKey="0"
             valueRenderer={valueRenderer}
             optionRenderer={optionRenderer}
             layoutRenderer={layoutRenderer}
-=======
-            valueKey="0"
-            valueRenderer={value =>
-              renderValue(fields, formatOptions, value, {
-                autoLoad: true,
-                compact: false,
-              })
-            }
-            optionRenderer={option => {
-              return renderValue(fields, formatOptions, option[0], {
-                autoLoad: false,
-              });
-            }}
-            layoutRenderer={layoutProps => (
-              <div>
-                {layoutProps.valuesList}
-                {renderOptions(this.state, this.props, layoutProps)}
-              </div>
-            )}
->>>>>>> a6383ba6
             filterOption={(option, filterString) => {
               const lowerCaseFilterString = filterString.toLowerCase();
               return option.some(
