import React, { MouseEvent, useCallback, useMemo } from "react";
import { t } from "ttag";
import cx from "classnames";

import Icon from "metabase/components/Icon";

import { HARD_ROW_LIMIT } from "metabase/lib/query";

import {
  TableFooterRoot,
  PaginationMessage,
  PaginationButton,
} from "./TableSimple.styled";

<<<<<<< HEAD
interface Props {
  className?: string;
=======
interface TableFooterProps {
>>>>>>> a0d5079d
  start: number;
  end: number;
  total: number;
  limit?: number;
  onPreviousPage: () => void;
  onNextPage: () => void;
}

const TableFooter = React.forwardRef<HTMLDivElement, TableFooterProps>(
  function TableFooter(
<<<<<<< HEAD
    {
      className,
      start,
      end,
      limit,
      total,
      handlePreviousPage,
      handleNextPage,
    }: Props,
=======
    { start, end, limit, total, onPreviousPage, onNextPage }: TableFooterProps,
>>>>>>> a0d5079d
    ref,
  ) {
    const paginateMessage = useMemo(() => {
      if (limit === undefined && total >= HARD_ROW_LIMIT) {
        return t`Rows ${start + 1}-${end + 1} of first ${total}`;
      }
      return t`Rows ${start + 1}-${end + 1} of ${total}`;
    }, [total, start, end, limit]);

    const handlePreviousPage = useCallback(
      (event: MouseEvent) => {
        event.preventDefault();
        onPreviousPage();
      },
      [onPreviousPage],
    );

    const handleNextPage = useCallback(
      (event: MouseEvent) => {
        event.preventDefault();
        onNextPage();
      },
      [onNextPage],
    );

    return (
      <TableFooterRoot
        className={cx(
          className,
          "fullscreen-normal-text fullscreen-night-text",
        )}
        ref={ref}
      >
        <PaginationMessage>{paginateMessage}</PaginationMessage>
        <PaginationButton
          direction="previous"
          onClick={handlePreviousPage}
          disabled={start === 0}
        >
          <Icon name="triangle_left" size={10} />
        </PaginationButton>
        <PaginationButton
          direction="next"
          onClick={handleNextPage}
          disabled={end + 1 >= total}
        >
          <Icon name="triangle_right" size={10} />
        </PaginationButton>
      </TableFooterRoot>
    );
  },
);

export default TableFooter;<|MERGE_RESOLUTION|>--- conflicted
+++ resolved
@@ -12,12 +12,8 @@
   PaginationButton,
 } from "./TableSimple.styled";
 
-<<<<<<< HEAD
-interface Props {
+interface TableFooterProps {
   className?: string;
-=======
-interface TableFooterProps {
->>>>>>> a0d5079d
   start: number;
   end: number;
   total: number;
@@ -28,19 +24,15 @@
 
 const TableFooter = React.forwardRef<HTMLDivElement, TableFooterProps>(
   function TableFooter(
-<<<<<<< HEAD
     {
       className,
       start,
       end,
       limit,
       total,
-      handlePreviousPage,
-      handleNextPage,
-    }: Props,
-=======
-    { start, end, limit, total, onPreviousPage, onNextPage }: TableFooterProps,
->>>>>>> a0d5079d
+      onPreviousPage,
+      onNextPage,
+    }: TableFooterProps,
     ref,
   ) {
     const paginateMessage = useMemo(() => {
