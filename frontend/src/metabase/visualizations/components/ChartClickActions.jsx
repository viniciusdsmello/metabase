--- conflicted
+++ resolved
@@ -78,19 +78,12 @@
         const { onChangeCardAndRun } = this.props;
         if (action.popover) {
             this.setState({ popoverAction: action });
-<<<<<<< HEAD
         } else if (action.question) {
             const nextQuestion = action.question();
             if (nextQuestion) {
                 MetabaseAnalytics.trackEvent("Actions", "Executed Click Action", `${action.section||""}:${action.name||""}`);
                 onChangeCardAndRun(nextQuestion.card());
             }
-=======
-        } else if (action.card) {
-            const nextCard = action.card();
-            MetabaseAnalytics.trackEvent("Actions", "Executed Click Action", `${action.section||""}:${action.name||""}`);
-            onChangeCardAndRun({ nextCard });
->>>>>>> ccb3b9f0
             this.close();
         }
     };
