import React from "react";

import cx from "classnames";

const ChartSettingsWidget = ({
  title,
  hidden,
  disabled,
  widget: Widget,
  value,
  onChange,
  props,
<<<<<<< HEAD
  // disables X padding for certain widgets so divider line extends to edge
  noPadding,
  // NOTE: special props to support adding additional fields
  question,
  addField,
}) => (
  <div
    className={cx({
      mb2: !hidden,
      hide: hidden,
      disable: disabled,
      mx4: !noPadding,
    })}
  >
    {title && <h4 className="mb1">{title}</h4>}
    {Widget && (
      <Widget
        value={value}
        onChange={onChange}
        question={question}
        addField={addField}
        {...props}
      />
    )}
  </div>
);
=======
  // NOTE: pass along special props to support:
  // * adding additional fields
  // * substituting widgets
  ...additionalProps
}) => {
  return (
    <div className={cx({ mb2: !hidden, hide: hidden, disable: disabled })}>
      {title && <h4 className="mb1">{title}</h4>}
      {Widget && (
        <Widget
          value={value}
          onChange={onChange}
          {...additionalProps}
          {...props}
        />
      )}
    </div>
  );
};
>>>>>>> 79730a55

export default ChartSettingsWidget;<|MERGE_RESOLUTION|>--- conflicted
+++ resolved
@@ -10,41 +10,22 @@
   value,
   onChange,
   props,
-<<<<<<< HEAD
   // disables X padding for certain widgets so divider line extends to edge
   noPadding,
-  // NOTE: special props to support adding additional fields
-  question,
-  addField,
-}) => (
-  <div
-    className={cx({
-      mb2: !hidden,
-      hide: hidden,
-      disable: disabled,
-      mx4: !noPadding,
-    })}
-  >
-    {title && <h4 className="mb1">{title}</h4>}
-    {Widget && (
-      <Widget
-        value={value}
-        onChange={onChange}
-        question={question}
-        addField={addField}
-        {...props}
-      />
-    )}
-  </div>
-);
-=======
   // NOTE: pass along special props to support:
   // * adding additional fields
   // * substituting widgets
   ...additionalProps
 }) => {
   return (
-    <div className={cx({ mb2: !hidden, hide: hidden, disable: disabled })}>
+    <div
+      className={cx({
+        mb2: !hidden,
+        mx4: !noPadding,
+        hide: hidden,
+        disable: disabled,
+      })}
+    >
       {title && <h4 className="mb1">{title}</h4>}
       {Widget && (
         <Widget
@@ -57,6 +38,5 @@
     </div>
   );
 };
->>>>>>> 79730a55
 
 export default ChartSettingsWidget;