/* @flow weak */

import { createSelector, createSelectorCreator, defaultMemoize } from "reselect";

import Metadata from "metabase-lib/lib/metadata/Metadata";
import Database from "metabase-lib/lib/metadata/Database";
import Table from "metabase-lib/lib/metadata/Table";
import Field from "metabase-lib/lib/metadata/Field";
import Metric from "metabase-lib/lib/metadata/Metric";
import Segment from "metabase-lib/lib/metadata/Segment";

import _ from "underscore";
import { shallowEqual } from "recompose";
import { getFieldValues } from "metabase/lib/query/field";

import {
    getOperators,
    getBreakouts,
    getAggregatorsWithFields
} from "metabase/lib/schema_metadata";

export const getNormalizedMetadata = state => state.metadata;

// fully denomalized, raw "entities"
export const getNormalizedDatabases = state => state.metadata.databases;
export const getNormalizedTables = state => state.metadata.tables;
export const getNormalizedFields = state => state.metadata.fields;
export const getNormalizedMetrics = state => state.metadata.metrics;
export const getNormalizedSegments = state => state.metadata.segments;

export const getMetadataFetched = state => state.requests.fetched.metadata || {}

// TODO: these should be denomalized but non-cylical, and only to the same "depth" previous "tableMetadata" was, e.x.
//
// TABLE:
//
// {
//     db: {
//         tables: undefined,
//     }
//     fields: [{
//         table: undefined,
//         target: {
//             table: {
//                 fields: undefined
//             }
//         }
//     }]
// }
//
export const getShallowDatabases = getNormalizedDatabases;
export const getShallowTables = getNormalizedTables;
export const getShallowFields = getNormalizedFields;
export const getShallowMetrics = getNormalizedMetrics;
export const getShallowSegments = getNormalizedSegments;

// fully connected graph of all databases, tables, fields, segments, and metrics
export const getMetadata = createSelector(
    [
        getNormalizedDatabases,
        getNormalizedTables,
        getNormalizedFields,
        getNormalizedSegments,
        getNormalizedMetrics
    ],
    (databases, tables, fields, segments, metrics): Metadata => {
        const meta = new Metadata();
        meta.databases = copyObjects(meta, databases, Database)
        meta.tables    = copyObjects(meta, tables, Table)
        meta.fields    = copyObjects(meta, fields, Field)
        meta.segments  = copyObjects(meta, segments, Segment)
        meta.metrics   = copyObjects(meta, metrics, Metric)
        // meta.loaded    = getLoadedStatuses(requestStates)

        hydrateList(meta.databases, "tables", meta.tables);

        hydrateList(meta.tables, "fields", meta.fields);
        hydrateList(meta.tables, "segments", meta.segments);
        hydrateList(meta.tables, "metrics", meta.metrics);

        hydrate(meta.tables, "db", t => meta.databases[t.db_id || t.db]);

        hydrate(meta.segments, "table", s => meta.tables[s.table_id]);
        hydrate(meta.metrics, "table", m => meta.tables[m.table_id]);
        hydrate(meta.fields, "table", f => meta.tables[f.table_id]);

        hydrate(meta.fields, "target", f => meta.fields[f.fk_target_field_id]);

        hydrate(meta.fields, "operators", f => getOperators(f, f.table));
        hydrate(meta.tables, "aggregation_options", t =>
            getAggregatorsWithFields(t));
        hydrate(meta.tables, "breakout_options", t => getBreakouts(t.fields));

        hydrate(meta.fields, "remapping", f => new Map(getFieldValues(f)));

        hydrateLookup(meta.databases, "tables", "id");
        hydrateLookup(meta.tables, "fields", "id");
        hydrateLookup(meta.fields, "operators", "name");

        return meta;
    }
);

export const getDatabases = createSelector(
    [getMetadata],
    ({ databases }) => databases
);

export const getDatabasesList = createSelector(
    [getDatabases, state => state.metadata.databasesList],
    (databases, ids) => ids.map(id => databases[id])
);

export const getTables = createSelector([getMetadata], ({ tables }) => tables);

export const getFields = createSelector([getMetadata], ({ fields }) => fields);
export const getMetrics = createSelector(
    [getMetadata],
    ({ metrics }) => metrics
);

export const getSegments = createSelector(
    [getMetadata],
    ({ segments }) => segments
);

// MISC

<<<<<<< HEAD
// Returns a dictionary of field id:s mapped to matching field values
const getParameterFieldValuesByFieldId = (state, props) => _.chain(getFields(state))
    .pick(getFields(state), ...props.parameter.field_ids)
    .mapObject(getFieldValues)
    .value()

// Check if the lengths of field value arrays equal for each field
// TODO: Why can't we use plain shallowEqual, i.e. why the field value arrays change very often?
const createFieldValuesEqualSelector = createSelectorCreator(defaultMemoize, (a, b) => {
    return shallowEqual(_.mapObject(a, (values) => values.length), _.mapObject(b, (values) => values.length));
})

// Merges the field values of fields linked to a parameter and removes duplicates
// TODO Atte Keinänen 7/20/17: How should this work for remapped values?
// TODO Atte Keinänen 7/20/17: Should we have any thresholds if the count of field values is high or we have many (>2?) fields?
export const makeGetMergedParameterFieldValues = () => {
    return createFieldValuesEqualSelector(getParameterFieldValuesByFieldId, (fieldValues) => {
        const fieldIds = Object.keys(fieldValues)

        if (fieldIds.length === 0) {
            return [];
        } else if (fieldIds.length === 1) {
            return fieldValues[fieldIds[0]];
        } else {
            const sortedMergedValues = _.flatten(Object.values(fieldValues), true).sort()
            // run the uniqueness comparision always against a non-remapped value
            // we can use `isSorted = true` flag to speed up _.uniq as we just sorted the values
            return _.uniq(sortedMergedValues, true, (fieldValue) => fieldValue[0]);
        }
    });
=======
export const getParameterFieldValues = (state, props) => {
    const fieldValues = getFieldValues(getIn(state, ["metadata", "fields", props.parameter.field_id]));

    // HACK Atte Keinänen 7/27/17: Currently the field value analysis code only returns a single value for booleans,
    // this will be addressed in analysis sync refactor
    const isBooleanFieldValues =
        fieldValues && fieldValues.length === 1 && fieldValues[0] && typeof(fieldValues[0][0]) === "boolean"
    if (isBooleanFieldValues) {
        return [[true], [false]];
    } else {
        return fieldValues;
    }
>>>>>>> 2dc07c6d
}

// UTILS:

// clone each object in the provided mapping of objects
export function copyObjects(metadata, objects, Klass) {
    let copies = {};
    for (const object of Object.values(objects)) {
        // $FlowFixMe
        copies[object.id] = new Klass(object);
        // $FlowFixMe
        copies[object.id].metadata = metadata;
    }
    return copies;
}

// calls a function to derive the value of a property for every object
function hydrate(objects, property, getPropertyValue) {
    for (const object of Object.values(objects)) {
        // $FlowFixMe
        object[property] = getPropertyValue(object);
    }
}

// replaces lists of ids with the actual objects
function hydrateList(objects, property, targetObjects) {
    hydrate(
        objects,
        property,
        object =>
            (object[property] || []).map(id => targetObjects[id])
    );
}

// creates a *_lookup object for a previously hydrated list
function hydrateLookup(objects, property, idProperty = "id") {
    hydrate(objects, property + "_lookup", object => {
        let lookup = {};
        for (const item of object[property] || []) {
            lookup[item[idProperty]] = item;
        }
        return lookup;
    });
}<|MERGE_RESOLUTION|>--- conflicted
+++ resolved
@@ -124,20 +124,36 @@
     ({ segments }) => segments
 );
 
-// MISC
-
-<<<<<<< HEAD
+// FIELD VALUES FOR DASHBOARD FILTERS / SQL QUESTION PARAMETERS
+
 // Returns a dictionary of field id:s mapped to matching field values
+// Currently this assumes that you are passing the props of <ParameterValueWidget> which contain the
+// `field_ids` array inside `parameter` prop.
 const getParameterFieldValuesByFieldId = (state, props) => _.chain(getFields(state))
     .pick(getFields(state), ...props.parameter.field_ids)
     .mapObject(getFieldValues)
     .value()
 
-// Check if the lengths of field value arrays equal for each field
+// Custom equality selector for checking if two field value dictionaries contain same fields and field values
+// Currently we simply check if fields match and the lengths of field value arrays are equal which makes the comparison fast
+// See https://github.com/reactjs/reselect#customize-equalitycheck-for-defaultmemoize
+const createFieldValuesEqualSelector = createSelectorCreator(defaultMemoize, (a, b) => {
 // TODO: Why can't we use plain shallowEqual, i.e. why the field value arrays change very often?
-const createFieldValuesEqualSelector = createSelectorCreator(defaultMemoize, (a, b) => {
     return shallowEqual(_.mapObject(a, (values) => values.length), _.mapObject(b, (values) => values.length));
 })
+
+// HACK Atte Keinänen 7/27/17: Currently the field value analysis code only returns a single value for booleans,
+// this will be addressed in analysis sync refactor
+const patchBooleanFieldValues_HACK = (valueArray) => {
+    const isBooleanFieldValues =
+        valueArray && valueArray.length === 1 && valueArray[0] && typeof(valueArray[0][0]) === "boolean"
+
+    if (isBooleanFieldValues) {
+        return [[true], [false]];
+    } else {
+        return valueArray;
+    }
+}
 
 // Merges the field values of fields linked to a parameter and removes duplicates
 // TODO Atte Keinänen 7/20/17: How should this work for remapped values?
@@ -147,9 +163,11 @@
         const fieldIds = Object.keys(fieldValues)
 
         if (fieldIds.length === 0) {
+            // If we have no mapped fields, then don't return any values
             return [];
         } else if (fieldIds.length === 1) {
-            return fieldValues[fieldIds[0]];
+            const singleFieldValues = fieldValues[fieldIds[0]]
+            return patchBooleanFieldValues_HACK(singleFieldValues);
         } else {
             const sortedMergedValues = _.flatten(Object.values(fieldValues), true).sort()
             // run the uniqueness comparision always against a non-remapped value
@@ -157,20 +175,6 @@
             return _.uniq(sortedMergedValues, true, (fieldValue) => fieldValue[0]);
         }
     });
-=======
-export const getParameterFieldValues = (state, props) => {
-    const fieldValues = getFieldValues(getIn(state, ["metadata", "fields", props.parameter.field_id]));
-
-    // HACK Atte Keinänen 7/27/17: Currently the field value analysis code only returns a single value for booleans,
-    // this will be addressed in analysis sync refactor
-    const isBooleanFieldValues =
-        fieldValues && fieldValues.length === 1 && fieldValues[0] && typeof(fieldValues[0][0]) === "boolean"
-    if (isBooleanFieldValues) {
-        return [[true], [false]];
-    } else {
-        return fieldValues;
-    }
->>>>>>> 2dc07c6d
 }
 
 // UTILS:
