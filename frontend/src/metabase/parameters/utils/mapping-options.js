import Question from "metabase-lib/lib/Question";

import { ExpressionDimension } from "metabase-lib/lib/Dimension";

import {
  dimensionFilterForParameter,
  getTagOperatorFilterForParameter,
  variableFilterForParameter,
} from "./filters";

import { isVirtualDashCard } from "metabase/dashboard/utils";

import { tag_names } from "cljs/metabase.shared.parameters.parameters";

function buildStructuredQuerySectionOptions(section) {
  return section.items.map(({ dimension }) => ({
    sectionName: section.name,
    name: dimension.displayName(),
    icon: dimension.icon(),
    target: ["dimension", dimension.mbql()],
    // these methods don't exist on instances of ExpressionDimension
    isForeign: !!(dimension instanceof ExpressionDimension
      ? false
      : dimension.fk() || dimension.joinAlias()),
  }));
}

function buildNativeQuerySectionOptions(section) {
  return section.items.map(({ dimension }) => ({
    name: dimension.displayName(),
    icon: dimension.icon(),
    isForeign: false,
    target: ["dimension", dimension.mbql()],
  }));
}

function buildVariableOption(variable) {
  return {
    name: variable.displayName(),
    icon: variable.icon(),
    isForeign: false,
    target: ["variable", variable.mbql()],
  };
}

<<<<<<< HEAD
export function getParameterMappingOptions(metadata, parameter = null, card) {
  const options = [];
  if (
    card.display === "text" ||
    card.display === "actions" ||
    card.display === "action-button"
  ) {
    // text and action cards don't have parameters
    return [];
=======
function buildTextTagOption(tagName) {
  return {
    name: tagName,
    icon: "string",
    isForeign: false,
    target: ["text-tag", tagName],
  };
}

export function getParameterMappingOptions(
  metadata,
  parameter = null,
  card,
  dashcard = null,
) {
  if (dashcard && isVirtualDashCard(dashcard)) {
    const tagNames = tag_names(dashcard.visualization_settings.text || "");
    return tagNames ? tagNames.map(buildTextTagOption) : [];
>>>>>>> bed5bfc6
  }

  const question = new Question(card, metadata);
  const query = question.query();
  const options = [];

  if (question.isStructured()) {
    options.push(
      ...query
        .dimensionOptions(
          parameter ? dimensionFilterForParameter(parameter) : undefined,
        )
        .sections()
        .flatMap(section => buildStructuredQuerySectionOptions(section)),
    );
  } else {
    options.push(
      ...query
        .variables(
          parameter ? variableFilterForParameter(parameter) : undefined,
        )
        .map(buildVariableOption),
    );
    options.push(
      ...query
        .dimensionOptions(
          parameter ? dimensionFilterForParameter(parameter) : undefined,
          parameter ? getTagOperatorFilterForParameter(parameter) : undefined,
        )
        .sections()
        .flatMap(section => buildNativeQuerySectionOptions(section)),
    );
  }

  return options;
}<|MERGE_RESOLUTION|>--- conflicted
+++ resolved
@@ -7,10 +7,6 @@
   getTagOperatorFilterForParameter,
   variableFilterForParameter,
 } from "./filters";
-
-import { isVirtualDashCard } from "metabase/dashboard/utils";
-
-import { tag_names } from "cljs/metabase.shared.parameters.parameters";
 
 function buildStructuredQuerySectionOptions(section) {
   return section.items.map(({ dimension }) => ({
@@ -43,9 +39,7 @@
   };
 }
 
-<<<<<<< HEAD
 export function getParameterMappingOptions(metadata, parameter = null, card) {
-  const options = [];
   if (
     card.display === "text" ||
     card.display === "actions" ||
@@ -53,26 +47,6 @@
   ) {
     // text and action cards don't have parameters
     return [];
-=======
-function buildTextTagOption(tagName) {
-  return {
-    name: tagName,
-    icon: "string",
-    isForeign: false,
-    target: ["text-tag", tagName],
-  };
-}
-
-export function getParameterMappingOptions(
-  metadata,
-  parameter = null,
-  card,
-  dashcard = null,
-) {
-  if (dashcard && isVirtualDashCard(dashcard)) {
-    const tagNames = tag_names(dashcard.visualization_settings.text || "");
-    return tagNames ? tagNames.map(buildTextTagOption) : [];
->>>>>>> bed5bfc6
   }
 
   const question = new Question(card, metadata);
