<<<<<<< HEAD
import { signInAsAdmin, restore } from "__support__/cypress";
=======
import { signInAsAdmin, popover, modal } from "__support__/cypress";
>>>>>>> 6d99750f

describe("dashboard", () => {
  before(restore);
  beforeEach(signInAsAdmin);

  it("should have the correct embed snippet", () => {
    cy.visit("/dashboard/1");
    cy.get(".Icon-share").click();
    cy.contains(/Embed this .* in an application/).click();
    cy.contains("Code").click();

    const JS_CODE = new RegExp(
      `// you will need to install via 'npm install jsonwebtoken' or in your package.json

var jwt = require("jsonwebtoken");

var METABASE_SITE_URL = "http://localhost:PORTPORTPORT";
var METABASE_SECRET_KEY = "KEYKEYKEY";
var payload = {
  resource: { dashboard: 1 },
  params: {},
  exp: Math.round(Date.now() / 1000) + (10 * 60) // 10 minute expiration
};
var token = jwt.sign(payload, METABASE_SECRET_KEY);

var iframeUrl = METABASE_SITE_URL + "/embed/dashboard/" + token + "#bordered=true&titled=true";`
        .split("\n")
        .join("")
        .replace(/[-\/\\^$*+?.()|[\]{}]/g, "\\$&")
        .replace("KEYKEYKEY", ".*")
        .replace("PORTPORTPORT", ".*"),
    );

    const IFRAME_CODE = `<iframe
    src="{{iframeUrl}}"
    frameborder="0"
    width="800"
    height="600"
    allowtransparency
></iframe>`
      .split("\n")
      .join("");

    cy.get(".ace_content")
      .first()
      .invoke("text")
      .should("match", JS_CODE);
    cy.get(".ace_content")
      .last()
      .should("have.text", IFRAME_CODE);
  });

  it("should update the name and description", () => {
    cy.visit("/dashboard/1");
    // click pencil icon to edit
    cy.get(".Icon-pencil").click();
    // update title
    cy.get(".Header-title input")
      .first()
      .type("{selectall}Orders per year");
    // update desc
    cy.get(".Header-title input")
      .last()
      .type("{selectall}How many orders were placed in each year?");
    cy.contains("Save").click();

    // refresh page and check that title/desc were updated
    cy.visit("/dashboard/1");
    cy.contains("Orders per year")
      .next()
      .trigger("mouseenter");
    cy.contains("How many orders were placed in each year?");

    // reset title/desc
    cy.get(".Icon-pencil").click();
    cy.get(".Header-title input")
      .first()
      .type("{selectall}Orders over time");
    cy.get(".Header-title input")
      .last()
      .clear();
    cy.contains("Save").click();
  });

  it("should let you add a parameter to a dashboard with a text box", () => {
    cy.visit("/dashboard/1");
    // click pencil icon to edit
    cy.get(".Icon-pencil").click();
    // add text box with text
    cy.get(".Icon-string").click();
    cy.get(".DashCard")
      .last()
      .find("textarea")
      .type("text text text");
    cy.get(".Icon-funnel_add").click();
    popover()
      .contains("Other Categories")
      .click();
    cy.contains("Done").click();
    cy.contains("Save").click();

    // confirm text box and filter are still there
    cy.contains("text text text");
    cy.get("input[placeholder=Category]");

    // reset
    // remove text box
    cy.get(".Icon-pencil").click();
    cy.get(".DashCard")
      .last()
      .find(".Icon-close")
      .click({ force: true });
    modal()
      .contains("button", "Remove")
      .click({ force: true });
    // remove filter
    cy.contains("Remove").click();
    cy.contains("Save").click();
  });
});<|MERGE_RESOLUTION|>--- conflicted
+++ resolved
@@ -1,8 +1,4 @@
-<<<<<<< HEAD
-import { signInAsAdmin, restore } from "__support__/cypress";
-=======
-import { signInAsAdmin, popover, modal } from "__support__/cypress";
->>>>>>> 6d99750f
+import { signInAsAdmin, restore, popover, modal } from "__support__/cypress";
 
 describe("dashboard", () => {
   before(restore);
