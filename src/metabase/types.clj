--- conflicted
+++ resolved
@@ -128,17 +128,9 @@
 ;;; ---------------------------------------------------- Util Fns ----------------------------------------------------
 
 (defn types->parents
-<<<<<<< HEAD
   "Return a map of various types to their parent types.
    This is intended for export to the frontend as part of `MetabaseBootstrap` so it can build its own implementation of `isa?`."
   ([] (types->parents :type/*))
   ([root]
    (into {} (for [t (descendants root)]
-              {t (parents t)}))))
-=======
-  "Return a map of various types to their parent types. This is intended for export to the frontend as part of
-  `MetabaseBootstrap` so it can build its own implementation of `isa?`."
-  []
-  (into {} (for [t (descendants :type/*)]
-             {t (parents t)})))
->>>>>>> 3be5e950
+              {t (parents t)}))))